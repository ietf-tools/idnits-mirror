import { ValidationWarning } from '../helpers/error.mjs'
import { MODES } from '../config/modes.mjs'
import { traverseAllValues } from '../helpers/traversal.mjs'

export const IPV4_LOOSE_RE = /[0-9]+\.[0-9]+\.[0-9]+\.[0-9]+(\/[0-9]+)?/g
const IPV4_RE = /^(\b25[0-5]|\b2[0-4][0-9]|\b[01]?[0-9][0-9]?)(\.(25[0-5]|2[0-4][0-9]|[01]?[0-9][0-9]?)){3}$/
export const IPV6_LOOSE_RE = /((?<full>[0-9a-f]+(:[0-9a-f]*){7})|(?<compressed>([0-9a-f]+:)+((:[0-9a-f]+)+|:))|(?<mixv4>[0-9a-f]+(:[0-9a-f]*){5}:([0-9]+\.){3}[0-9]+)|(?<compressedv4>::([0-9a-f]+:)*([0-9]+\.){3}[0-9]+)|(?<loopback>::[0-9]+))(?<cidr>\/[0-9]+)?/gi
const IPV6_RE = /^(([0-9a-f]{1,4}:){7,7}[0-9a-f]{1,4}|([0-9a-f]{1,4}:){1,7}:|([0-9a-f]{1,4}:){1,6}:[0-9a-f]{1,4}|([0-9a-f]{1,4}:){1,5}(:[0-9a-f]{1,4}){1,2}|([0-9a-f]{1,4}:){1,4}(:[0-9a-f]{1,4}){1,3}|([0-9a-f]{1,4}:){1,3}(:[0-9a-f]{1,4}){1,4}|([0-9a-f]{1,4}:){1,2}(:[0-9a-f]{1,4}){1,5}|[0-9a-f]{1,4}:((:[0-9a-f]{1,4}){1,6})|:((:[0-9a-f]{1,4}){1,7}|:)|fe80:(:[0-9a-f]{0,4}){0,4}%[0-9a-zA-Z]{1,}|::(ffff(:0{1,4}){0,1}:){0,1}((25[0-5]|(2[0-4]|1{0,1}[0-9]){0,1}[0-9])\.){3,3}(25[0-5]|(2[0-4]|1{0,1}[0-9]){0,1}[0-9])|([0-9a-f]{1,4}:){1,4}:((25[0-5]|(2[0-4]|1{0,1}[0-9]){0,1}[0-9])\.){3,3}(25[0-5]|(2[0-4]|1{0,1}[0-9]){0,1}[0-9]))$/i

/**
 * Validate document IP address mentions
 *
 * @param {Object} doc Document to validate
 * @param {Object} [opts] Additional options
 * @param {number} [opts.mode=0] Validation mode to use
 * @returns {Array} List of errors/warnings/comments or empty if fully valid
 */
export async function validateIPs (doc, { mode = MODES.NORMAL } = {}) {
  const result = []

  if (mode === MODES.SUBMISSION) {
    return result
  }

  switch (doc.type) {
    case 'txt': {
      const ipv4Addresses = doc.data.extractedElements?.ipv4 || []
<<<<<<< HEAD
      const ipv6Addresses = doc.data.extractedElements?.ipv6 || []
=======
>>>>>>> 6ecaa464

      for (const ipv4Addr of ipv4Addresses) {
        if (!IPV4_RE.test(ipv4Addr)) {
          result.push(new ValidationWarning('INVALID_IPV4_ADDRESS', 'IPv4 address is invalid.', {
            ref: 'https://datatracker.ietf.org/doc/html/rfc791',
            text: ipv4Addr
          }))
        }
      }
<<<<<<< HEAD

      for (const ipv6Addr of ipv6Addresses) {
        if (!IPV6_RE.test(ipv6Addr)) {
          result.push(
            new ValidationWarning(
              'INVALID_IPV6_ADDRESS',
              'IPv6 address is invalid.',
              {
                ref: 'https://datatracker.ietf.org/doc/html/rfc4291',
                text: ipv6Addr
              }
            )
          )
        }
      }
=======
>>>>>>> 6ecaa464
      break
    }
    case 'xml': {
      await traverseAllValues(doc.data, (val, k, p) => {
        const ipv4Matches = val.matchAll(IPV4_LOOSE_RE)
        for (const match of ipv4Matches) {
          if (!IPV4_RE.test(match[0])) {
            result.push(new ValidationWarning('INVALID_IPV4_ADDRESS', 'IPv4 address is invalid.', {
              ref: 'https://datatracker.ietf.org/doc/html/rfc791',
              path: p.join('.'),
              text: match[0]
            }))
          }
        }
        const ipv6Matches = val.matchAll(IPV6_LOOSE_RE)
        for (const match of ipv6Matches) {
          if (!IPV6_RE.test(match[0])) {
            result.push(new ValidationWarning('INVALID_IPV6_ADDRESS', 'IPv6 address is invalid.', {
              ref: 'https://datatracker.ietf.org/doc/html/rfc4291',
              path: p.join('.'),
              text: match[0]
            }))
          }
        }
      })
      break
    }
  }

  return result
}<|MERGE_RESOLUTION|>--- conflicted
+++ resolved
@@ -25,10 +25,7 @@
   switch (doc.type) {
     case 'txt': {
       const ipv4Addresses = doc.data.extractedElements?.ipv4 || []
-<<<<<<< HEAD
       const ipv6Addresses = doc.data.extractedElements?.ipv6 || []
-=======
->>>>>>> 6ecaa464
 
       for (const ipv4Addr of ipv4Addresses) {
         if (!IPV4_RE.test(ipv4Addr)) {
@@ -38,7 +35,6 @@
           }))
         }
       }
-<<<<<<< HEAD
 
       for (const ipv6Addr of ipv6Addresses) {
         if (!IPV6_RE.test(ipv6Addr)) {
@@ -54,8 +50,7 @@
           )
         }
       }
-=======
->>>>>>> 6ecaa464
+
       break
     }
     case 'xml': {
