--- conflicted
+++ resolved
@@ -41,7 +41,6 @@
       const hasBoilerplate = doc.data.boilerplate.rfc2119 || doc.data.boilerplate.rfc8174
       const hasReferences = doc.data.references.rfc2119 || doc.data.references.rfc8174
       const invalidKeywords = doc.data.possibleIssues.misspeled2119Keywords
-<<<<<<< HEAD
 
       if (keywords.length && !hasBoilerplate && !hasReferences) {
         if (mode === MODES.NORMAL) {
@@ -67,35 +66,6 @@
         }))
       }
 
-=======
-
-      // Keywords found but no boilerplate and no references
-      if (keywords.length && !hasBoilerplate && !hasReferences) {
-        if (mode === MODES.NORMAL) {
-          result.push(new ValidationError('MISSING_REQLEVEL_BOILERPLATE', 'One or more RFC2119 keywords are present but an RFC2119 boilerplate and a reference are missing.', {
-            ref: 'https://www.rfc-editor.org/rfc/rfc7322.html#section-4.8.2'
-          }))
-        } else {
-          result.push(new ValidationWarning('MISSING_REQLEVEL_BOILERPLATE', 'One or more RFC2119 keywords are present but an RFC2119 boilerplate and a reference are missing.', {
-            ref: 'https://www.rfc-editor.org/rfc/rfc7322.html#section-4.8.2'
-          }))
-        }
-      }
-
-      if (hasBoilerplate && !hasNonBoilerplateKeywords) {
-        result.push(new ValidationWarning('MISSING_REQLEVEL_KEYWORDS', 'An RFC2119 boilerplate is present but no keywords are used in the document.', {
-          ref: 'https://www.rfc-editor.org/rfc/rfc7322.html#section-4.8.2'
-        }))
-      }
-
-      // Keywords found, reference found but no boilerplate
-      if (keywords.length && hasReferences && !hasBoilerplate) {
-        result.push(new ValidationWarning('MISSING_REQLEVEL_BOILERPLATE', 'One or more RFC2119 keywords are present but an RFC2119 boilerplate is missing.', {
-          ref: 'https://www.rfc-editor.org/rfc/rfc7322.html#section-4.8.2'
-        }))
-      }
-
->>>>>>> 5f38506b
       if (invalidKeywords.length > 0) {
         for (const keyword of invalidKeywords) {
           result.push(new ValidationComment('INCORRECT_KEYWORD_SPELLING', `The keyword "${keyword.invalidKeyword}" is misspelled.`, {
