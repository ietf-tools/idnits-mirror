--- conflicted
+++ resolved
@@ -85,7 +85,9 @@
     title: null,
     slug: null,
     extractedElements: {
-<<<<<<< HEAD
+      fqdnDomains: [],
+      ipv4: [],
+      ipv6: [],
       keywords2119: [],
       boilerplate2119Keywords: []
     },
@@ -99,11 +101,6 @@
     references: {
       rfc2119: false,
       rfc8174: false
-=======
-      fqdnDomains: [],
-      ipv4: [],
-      ipv6: []
->>>>>>> 1e92cb23
     }
   }
   let docKind = null
@@ -152,7 +149,6 @@
         continue
       }
 
-<<<<<<< HEAD
       // Check for references
       if (/\[RFC2119\]/i.test(trimmedLine)) {
         data.references.rfc2119 = true
@@ -172,7 +168,7 @@
       invalidMatches.forEach(match => {
         data.possibleIssues.misspeled2119Keywords.push({ invalidKeyword: match[0], line: lineIdx, pos: ++match.index })
       })
-=======
+
       // FQRN Domain extraction
       const domainMatches = [...trimmedLine.matchAll(FQDN_RE)]
       if (domainMatches.length > 0) {
@@ -189,7 +185,6 @@
       if (ipv6Matches.length > 0) {
         ipv6Matches.forEach(match => data.extractedElements.ipv6.push(match[0]))
       }
->>>>>>> 1e92cb23
 
       // Header
       // --------------------------------------------------------------
