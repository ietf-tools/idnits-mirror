--- conflicted
+++ resolved
@@ -140,15 +140,11 @@
       keywords2119: [],
       boilerplate2119Keywords: [],
       obsoletesRfc: [],
-<<<<<<< HEAD
       updatesRfc: [],
       nonReferenceSectionRfc: [],
       referenceSectionRfc: [],
       nonReferenceSectionDraftReferences: [],
       referenceSectionDraftReferences: []
-=======
-      updatesRfc: []
->>>>>>> 410be509
     },
     boilerplate: {
       rfc2119: BOILERPLATE_PATTERNS.rfc2119.test(normalizedText) || BOILERPLATE_PATTERNS.rfc2119_alt.test(normalizedText),
@@ -538,7 +534,40 @@
 }
 
 /**
-<<<<<<< HEAD
+ * Extract RFC numbers from the text
+ *
+ * @param {string} text Text to extract RFC numbers from
+ * @param {RegExp} regex Regular expression to extract RFC numbers
+ * @returns {Array<string>} Extracted RFC numbers
+ */
+function extractRfcNumbers (text, regex) {
+  const matches = {
+    rfcWithPrefix: [],
+    plainNumbers: []
+  }
+
+  let match
+  while ((match = regex.exec(text)) !== null) {
+    const rfcList = match[0]
+    if (rfcList) {
+      const numbers = rfcList
+        .match(/\b(RFC\s*[0-9]+|[0-9]+)\b/gi)
+        ?.map(num => num.trim()) || []
+      numbers.forEach(num => {
+        if (/^RFC\s*[0-9]+$/i.test(num)) {
+          matches.rfcWithPrefix.push(num)
+          matches.plainNumbers.push(num.replace(/^RFC\s*/i, ''))
+        } else {
+          matches.plainNumbers.push(num)
+        }
+      })
+    }
+  }
+
+  return matches
+}
+
+/**
  * Extracts the clean status name from a given status text using predefined regular expressions.
  *
  * This function iterates through an array of predefined RFC statuses, each containing
@@ -561,37 +590,4 @@
     }
   }
   return null
-=======
- * Extract RFC numbers from the text
- *
- * @param {string} text Text to extract RFC numbers from
- * @param {RegExp} regex Regular expression to extract RFC numbers
- * @returns {Array<string>} Extracted RFC numbers
- */
-function extractRfcNumbers (text, regex) {
-  const matches = {
-    rfcWithPrefix: [],
-    plainNumbers: []
-  }
-
-  let match
-  while ((match = regex.exec(text)) !== null) {
-    const rfcList = match[0]
-    if (rfcList) {
-      const numbers = rfcList
-        .match(/\b(RFC\s*[0-9]+|[0-9]+)\b/gi)
-        ?.map(num => num.trim()) || []
-      numbers.forEach(num => {
-        if (/^RFC\s*[0-9]+$/i.test(num)) {
-          matches.rfcWithPrefix.push(num)
-          matches.plainNumbers.push(num.replace(/^RFC\s*/i, ''))
-        } else {
-          matches.plainNumbers.push(num)
-        }
-      })
-    }
-  }
-
-  return matches
->>>>>>> 410be509
 }