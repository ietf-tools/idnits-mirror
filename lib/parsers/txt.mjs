import { ValidationError } from '../helpers/error.mjs'
import { DateTime } from 'luxon'
import { FQDN_RE } from '../modules/fqdn.mjs'
import { IPV4_LOOSE_RE, IPV6_LOOSE_RE } from '../modules/ip.mjs'

// Regex patterns
const LINE_VALUES_EXTRACT_RE = /^(?<left>.*)\s{2,}(?<right>.*)$/
const AUTHOR_NAME_RE = /^[a-z]\.\s[a-z]+$/i
const DATE_RE = /^(?:(?<day>[0-9]{1,2})\s)?(?<month>[a-z]{3,})\s(?<year>[0-9]{4})$/i
const SECTION_PATTERN = /^\d+\.\s+.+$/

// Author regexps
const AUTHORS_OR_EDITORS_ADDRESSES_RE = /^(Authors?|Editors?)' Addresses$/i
const AUTHOR_INFORMATION_RE = /^[0-9a-z.]*\s*author information$/i
const AUTHOR_CONTACT_INFORMATION_RE = /^[0-9a-z.]*\s*(author|editor)(?:'s|'s|s)?\s+contact information$/i
const CONTACT_INFORMATION_RE = /^[0-9a-z.]*\s*contact information$/i
const AUTHOR_EDITORS_RE = /^[0-9a-z.]*\s*(author|editor)s?:?$/i

const AUTHOR_SECTION_RE = new RegExp(
  `(${AUTHORS_OR_EDITORS_ADDRESSES_RE.source}|` +
  `${AUTHOR_INFORMATION_RE.source}|` +
  `${AUTHOR_CONTACT_INFORMATION_RE.source}|` +
  `${CONTACT_INFORMATION_RE.source}|` +
  `${AUTHOR_EDITORS_RE.source})`,
  'i'
)

<<<<<<< HEAD
// Inline code format
const INLINE_CODE_FORMAT = /\/\*|\*\/|^ *#/ig

=======
// Section matchers
>>>>>>> 5f38506b
const sectionMatchers = [
  { name: 'introduction', regex: /^\d+\.\s+(Introduction|Overview|Background)$/i },
  { name: 'securityConsiderations', regex: /^\d+\.\s+Security Considerations$/i },
  { name: 'authorAddress', regex: AUTHOR_SECTION_RE },
  { name: 'references', regex: /^\d+\.\s+References$/i },
  { name: 'ianaConsiderations', regex: /^\d+\.\s+IANA Considerations$/i }
]

// Boilerplate regex patterns
const BOILERPLATE_PATTERNS = {
  rfc2119: /The key words "MUST", "MUST NOT", "REQUIRED", "SHALL", "SHALL NOT", "SHOULD", "SHOULD NOT", "RECOMMENDED", ?("NOT RECOMMENDED", )?"MAY", and "OPTIONAL" in this document are to be interpreted as described in( BCP 14,)? RFC ?2119[.,;]/ig,
  rfc2119_alt: /The key words "MUST", "MUST NOT", "REQUIRED", "SHALL", "SHALL NOT", "SHOULD", "SHOULD NOT", "RECOMMENDED", ?("NOT RECOMMENDED", )?"MAY", and "OPTIONAL" in this document are to be interpreted as described in "Key words for use in RFCs to Indicate Requirement Levels" \[RFC2119\]/ig,
  rfc8174: /The key words "MUST", "MUST NOT", "REQUIRED", "SHALL", "SHALL NOT", "SHOULD", "SHOULD NOT", "RECOMMENDED", "NOT RECOMMENDED", "MAY", and "OPTIONAL" in this document are to be interpreted as described in BCP 14 \[RFC2119\] \[RFC8174\]/ig
}

// Keywords regex pattern
const KEYWORDS_PATTERN = /((NOT)\s)?(MUST|REQUIRED|SHALL|SHOULD|RECOMMENDED|OPTIONAL|MAY)(\s(NOT))?/g

// Invalid combinations regex pattern
const INVALID_COMBINATIONS_PATTERN = /(MUST not|SHALL not|SHOULD not|not RECOMMENDED|MAY NOT|NOT REQUIRED|NOT OPTIONAL)/g

/**
 * @typedef {Object} TXTDocObject
 * @property {Object} data Parsed TXT tree
 * @property {string} docKind Whether the document is an Internet Draft (draft) or an RFC (rfc)
 * @property {string} filename Filename of the document
 * @property {string} type Document file type (txt)
 * @property {number} version Document version number (2 or 3)
 * @property {string} versionCertainty Whether the version was explicity specified (strict) or guessed (guess)
 */

/**
 * Parse Text document
 *
 * @param {string} rawText Input text
 * @param {string} filename Filename of the document
 * @returns {TXTDocObject} Parsed document object
 */
export async function parse (rawText, filename) {
  const normalizedText = rawText.replace(/\s+/g, ' ').trim()
  const data = {
    pageCount: 1,
    header: {
      authors: [],
      date: null,
      source: null,
      expires: null
    },
    content: {
      abstract: null,
      introduction: null,
      securityConsiderations: null,
      authorAddress: null,
      references: null,
      ianaConsiderations: null
    },
    title: null,
    slug: null,
    possibleIssues: {
      inlineCode: []
    },
    extractedElements: {
      fqdnDomains: [],
      ipv4: [],
      ipv6: [],
      keywords2119: [],
      boilerplate2119Keywords: []
    },
    possibleIssues: {
      misspeled2119Keywords: []
    },
    boilerplate: {
      rfc2119: BOILERPLATE_PATTERNS.rfc2119.test(normalizedText) || BOILERPLATE_PATTERNS.rfc2119_alt.test(normalizedText),
      rfc8174: BOILERPLATE_PATTERNS.rfc8174.test(normalizedText)
    },
    references: {
      rfc2119: false,
      rfc8174: false
    }
  }
  let docKind = null
  let lineIdx = 0
  let currentSection = null
  let inCodeBlock = false
  try {
    const markers = {
      header: { start: 0, end: 0, lastAuthor: 0, closed: false },
      title: 0,
      slug: 0,
      abstract: { start: 0, end: 0, closed: false },
      introduction: { start: 0, end: 0, closed: false },
      securityConsiderations: { start: 0, end: 0, closed: false },
      authorAddress: { start: 0, end: 0, closed: false },
      references: { start: 0, end: 0, closed: false },
      ianaConsiderations: { start: 0, end: 0, closed: false }
    }

    for (const pattern of Object.values(BOILERPLATE_PATTERNS)) {
      const match = normalizedText.match(pattern)
      if (match) {
        const keywordMatches = match[0].matchAll(KEYWORDS_PATTERN)
        for (const keywordMatch of keywordMatches) {
          const keyword = keywordMatch[0]
          if (!data.extractedElements.boilerplate2119Keywords.includes(keyword)) {
            data.extractedElements.boilerplate2119Keywords.push(keyword)
          }
        }
      }
    }

    for (const line of rawText.split('\n')) {
      const trimmedLine = line.trim()
      lineIdx++

      // Page Break
      // --------------------------------------------------------------
      if (line.indexOf('\f') >= 0) {
        data.pageCount++
        continue
      }

      // Empty line
      // --------------------------------------------------------------
      if (!trimmedLine) {
        continue
      }

<<<<<<< HEAD
      // Code block detection
      if (/<CODE BEGINS>/i.test(trimmedLine)) {
        inCodeBlock = true
      }

      if (/<CODE ENDS>/i.test(trimmedLine)) {
        inCodeBlock = false
      }

      // Check for inline code format outside code blocks
      if (!inCodeBlock) {
        const match = INLINE_CODE_FORMAT.exec(line)
        if (match) {
          data.possibleIssues.inlineCode.push({
            line: lineIdx,
            pos: ++match.index
         })
       }
      
=======
      // Check for references
      if (/\[RFC2119\]/i.test(trimmedLine)) {
        data.references.rfc2119 = true
      }
      if (/\[RFC8174\]/i.test(trimmedLine)) {
        data.references.rfc8174 = true
      }

      // Check for keywords
      const keywordMatches = [...trimmedLine.matchAll(KEYWORDS_PATTERN)]
      keywordMatches.forEach(match => {
        data.extractedElements.keywords2119.push({ keyword: match[0], line: lineIdx })
      })

      // Check for invalid keyword combinations
      const invalidMatches = [...line.matchAll(INVALID_COMBINATIONS_PATTERN)]
      invalidMatches.forEach(match => {
        data.possibleIssues.misspeled2119Keywords.push({ invalidKeyword: match[0], line: lineIdx, pos: ++match.index })
      })

>>>>>>> 5f38506b
      // FQRN Domain extraction
      const domainMatches = [...trimmedLine.matchAll(FQDN_RE)]
      if (domainMatches.length > 0) {
        domainMatches.forEach(match => data.extractedElements.fqdnDomains.push(match.groups.domain))
      }

      // IPv4 and IPv6 extraction
      const ipv4Matches = [...trimmedLine.matchAll(IPV4_LOOSE_RE)]
      if (ipv4Matches.length > 0) {
        ipv4Matches.forEach(match => data.extractedElements.ipv4.push(match[0]))
      }

      const ipv6Matches = [...trimmedLine.matchAll(IPV6_LOOSE_RE)]
      if (ipv6Matches.length > 0) {
        ipv6Matches.forEach(match => data.extractedElements.ipv6.push(match[0]))
      }

      // Header
      // --------------------------------------------------------------
      if (!markers.header.start) {
        // -> First Line
        markers.header.start = lineIdx
        markers.header.end = lineIdx
        const values = LINE_VALUES_EXTRACT_RE.exec(trimmedLine)
        // --> Source
        data.header.source = values.groups.left
        // --> Author
        data.header.authors.push({
          name: values.groups.right
        })
        markers.header.lastAuthor = lineIdx
        continue
      } else if (!markers.header.closed) {
        if (lineIdx > markers.header.end + 1) {
          markers.header.closed = true
          markers.title = lineIdx
          data.title = trimmedLine
        } else {
          markers.header.end = lineIdx

          const extractedValues = LINE_VALUES_EXTRACT_RE.exec(line)
          const values = extractedValues ? extractedValues.groups : { left: trimmedLine, right: null }

          if (values.left) {
            // --> Document Kind
            if (values.left === 'Internet-Draft') {
              docKind = 'draft'
            } else if (values.left.startsWith('Request for Comments')) {
              data.header.rfcNumber = values.left.split(':')?.[1]?.trim()
              docKind = 'rfc'
            }

            // --> Intended status
            if (values.left.startsWith('Intended')) {
              data.header.intendedStatus = values.left.split(':')?.[1]?.trim()
            }

            // --> Obsoletes
            if (values.left.startsWith('Obsoletes')) {
              const obsoletesValues = values.left.split(':')?.[1]?.trim()
              data.header.obsoletes = obsoletesValues.indexOf(',') >= 0 ? obsoletesValues.split(',').map(o => o.trim()) : [obsoletesValues]
            }

            // --> Category
            if (values.left.startsWith('Category')) {
              data.header.category = values.left.split(':')?.[1]?.trim()
            }

            // --> ISSN
            if (values.left.startsWith('ISSN')) {
              data.header.issn = values.left.split(':')?.[1]?.trim()
            }

            // --> Expires
            if (values.left.startsWith('Expires')) {
              const dateValue = DATE_RE.exec(values.left.split(':')?.[1]?.trim())
              if (dateValue) {
                data.header.expires = DateTime.fromFormat(`${dateValue.groups.day || 1} ${dateValue.groups.month} ${dateValue.groups.year}`, 'd MMMM yyyy')
              }
            }
          }
          if (values.right) {
            // --> Date
            const dateValue = DATE_RE.exec(values.right)
            if (dateValue) {
              data.header.date = DateTime.fromFormat(`${dateValue.groups.day || 1} ${dateValue.groups.month} ${dateValue.groups.year}`, 'd MMMM yyyy')
            }

            if (!data.header.date) {
              // --> Author
              const authorNameValue = AUTHOR_NAME_RE.exec(values.right)
              if (authorNameValue) {
                // --> Blank line = Previous author(s) have no affiliation
                if (lineIdx > markers.header.lastAuthor + 1) {
                  data.header.authors.findLast(el => {
                    if (el.org || el.org === '') {
                      return true
                    } else {
                      el.org = ''
                      return false
                    }
                  })
                }

                // --> Author Name
                data.header.authors.push({
                  name: authorNameValue[0]
                })
              } else if (values.right) {
                // --> Author Org
                data.header.authors.findLast(el => {
                  if (el.org || el.org === '') {
                    return true
                  } else {
                    el.org = values.right
                    return false
                  }
                })
              }
              markers.header.lastAuthor = lineIdx
            }
          }
        }
      }
      if (data.title && lineIdx === markers.title + 1) {
        markers.slug = lineIdx
        data.slug = trimmedLine
        continue
      }

      // Abstract
      // --------------------------------------------------------------
      if (trimmedLine === 'Abstract') {
        markers.abstract.start = lineIdx
        currentSection = 'abstract'
        data.content.abstract = []
      } else if (markers.abstract.start && !markers.abstract.closed) {
        if (trimmedLine.startsWith('Status of') || !line.startsWith('  ')) {
          markers.abstract.end = lineIdx - 1
          markers.abstract.closed = true
        }
      }

      if (!markers.header.start) {
        markers.header.start = lineIdx
        markers.header.end = lineIdx
        const values = LINE_VALUES_EXTRACT_RE.exec(trimmedLine)
        if (values) {
          data.header.source = values.groups.left
          data.header.authors.push({ name: values.groups.right })
        }
        markers.header.lastAuthor = lineIdx
        continue
      } else if (!markers.header.closed) {
        if (lineIdx > markers.header.end + 1) {
          markers.header.closed = true
          markers.title = lineIdx
          data.title = trimmedLine
        } else {
          markers.header.end = lineIdx
        }
        continue
      }

      // Section detection and content assignment
      if (SECTION_PATTERN.test(trimmedLine) || AUTHOR_SECTION_RE.test(trimmedLine)) {
        const matchedSection = sectionMatchers.find(({ regex }) => regex.test(trimmedLine))

        if (currentSection && !markers[currentSection].closed) {
          markers[currentSection].end = lineIdx - 1
          markers[currentSection].closed = true
        }

        if (matchedSection) {
          currentSection = matchedSection.name
          markers[currentSection].start = lineIdx
          data.content[currentSection] = []
        } else {
          currentSection = null
        }
        continue
      }

      // Add content to the current section
      if (currentSection && markers[currentSection].start && !markers[currentSection].closed) {
        data.content[currentSection].push(trimmedLine)
      }
    }

    // Close the last section
    if (currentSection && !markers[currentSection].closed) {
      markers[currentSection].end = lineIdx
      markers[currentSection].closed = true
    }
    data.markers = markers
  } catch (err) {
    throw new ValidationError('TXT_PARSING_FAILED', `Error while parsing Line ${lineIdx}: ${err.message}`)
  }

  console.info(data.header.authors)

  return {
    docKind,
    body: rawText,
    data,
    filename,
    type: 'txt'
  }
}<|MERGE_RESOLUTION|>--- conflicted
+++ resolved
@@ -25,13 +25,10 @@
   'i'
 )
 
-<<<<<<< HEAD
 // Inline code format
 const INLINE_CODE_FORMAT = /\/\*|\*\/|^ *#/ig
 
-=======
 // Section matchers
->>>>>>> 5f38506b
 const sectionMatchers = [
   { name: 'introduction', regex: /^\d+\.\s+(Introduction|Overview|Background)$/i },
   { name: 'securityConsiderations', regex: /^\d+\.\s+Security Considerations$/i },
@@ -91,7 +88,8 @@
     title: null,
     slug: null,
     possibleIssues: {
-      inlineCode: []
+      inlineCode: [],
+      misspeled2119Keywords: []
     },
     extractedElements: {
       fqdnDomains: [],
@@ -99,9 +97,6 @@
       ipv6: [],
       keywords2119: [],
       boilerplate2119Keywords: []
-    },
-    possibleIssues: {
-      misspeled2119Keywords: []
     },
     boilerplate: {
       rfc2119: BOILERPLATE_PATTERNS.rfc2119.test(normalizedText) || BOILERPLATE_PATTERNS.rfc2119_alt.test(normalizedText),
@@ -159,7 +154,6 @@
         continue
       }
 
-<<<<<<< HEAD
       // Code block detection
       if (/<CODE BEGINS>/i.test(trimmedLine)) {
         inCodeBlock = true
@@ -176,10 +170,10 @@
           data.possibleIssues.inlineCode.push({
             line: lineIdx,
             pos: ++match.index
-         })
-       }
-      
-=======
+          })
+        }
+      }
+
       // Check for references
       if (/\[RFC2119\]/i.test(trimmedLine)) {
         data.references.rfc2119 = true
@@ -200,7 +194,6 @@
         data.possibleIssues.misspeled2119Keywords.push({ invalidKeyword: match[0], line: lineIdx, pos: ++match.index })
       })
 
->>>>>>> 5f38506b
       // FQRN Domain extraction
       const domainMatches = [...trimmedLine.matchAll(FQDN_RE)]
       if (domainMatches.length > 0) {
