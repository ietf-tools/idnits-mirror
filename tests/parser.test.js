--- conflicted
+++ resolved
@@ -446,20 +446,14 @@
   })
 })
 
-<<<<<<< HEAD
 describe('Reference is declared, but not used in the document', () => {
   test('Parsing declared but not used references', async () => {
-=======
-describe('Parsing author address', () => {
-  test('Parsing author address', async () => {
->>>>>>> 4796a6b6
-    const txt = `
-      ${metaTXTBlock}
-      ${tableOfContentsTXTBlock}
-      ${abstractWithReferencesTXTBlock}
-      ${introductionTXTBlock}
-      ${securityConsiderationsTXTBlock}
-<<<<<<< HEAD
+    const txt = `
+      ${metaTXTBlock}
+      ${tableOfContentsTXTBlock}
+      ${abstractWithReferencesTXTBlock}
+      ${introductionTXTBlock}
+      ${securityConsiderationsTXTBlock}
       ${referenceTXTBlock}
     `
 
@@ -485,23 +479,12 @@
   })
 
   test('Parsing references in text (only one reference)', async () => {
-=======
-      ${authorAddressTXTBlock}
-    `
-
-    const result = await parse(txt, 'txt')
-    expect(result.data.content.authorAddress).toEqual(expect.arrayContaining([expect.stringContaining('Authors\' Addresses')]))
-  })
-
-  test('Parsing author address with invalid character', async () => {
->>>>>>> 4796a6b6
-    const txt = `
-      ${metaTXTBlock}
-      ${tableOfContentsTXTBlock}
-      ${abstractWithReferencesTXTBlock}
-      ${introductionTXTBlock}
-      ${securityConsiderationsTXTBlock}
-<<<<<<< HEAD
+    const txt = `
+      ${metaTXTBlock}
+      ${tableOfContentsTXTBlock}
+      ${abstractWithReferencesTXTBlock}
+      ${introductionTXTBlock}
+      ${securityConsiderationsTXTBlock}
       ${referenceTXTBlock}
     `
 
@@ -530,7 +513,40 @@
   test('Parsing text without reference section', async () => {
     const txt = `
       ${metaTXTBlock}
-=======
+      ${tableOfContentsTXTBlock}
+      ${abstractWithReferencesTXTBlock}
+      ${introductionTXTBlock}
+      ${securityConsiderationsTXTBlock}
+    `
+
+    const result = await parse(txt, 'txt')
+    expect(result.data.extractedElements.referenceSectionRfc).toHaveLength(0)
+    expect(result.data.extractedElements.referenceSectionDraftReferences).toHaveLength(0)
+  })
+})
+
+describe('Parsing author address', () => {
+  test('Parsing author address', async () => {
+    const txt = `
+      ${metaTXTBlock}
+      ${tableOfContentsTXTBlock}
+      ${abstractWithReferencesTXTBlock}
+      ${introductionTXTBlock}
+      ${securityConsiderationsTXTBlock}
+      ${authorAddressTXTBlock}
+    `
+
+    const result = await parse(txt, 'txt')
+    expect(result.data.content.authorAddress).toEqual(expect.arrayContaining([expect.stringContaining('Authors\' Addresses')]))
+  })
+
+  test('Parsing author address with invalid character', async () => {
+    const txt = `
+      ${metaTXTBlock}
+      ${tableOfContentsTXTBlock}
+      ${abstractWithReferencesTXTBlock}
+      ${introductionTXTBlock}
+      ${securityConsiderationsTXTBlock}
       Authors‘ Addresses
     `
 
@@ -557,18 +573,13 @@
   test('Parsing tetxt without obsolete and update metadata', async () => {
     const txt = `
       ${metaWithoutObsoleteAndUpdatesTXTBlock}
->>>>>>> 4796a6b6
-      ${tableOfContentsTXTBlock}
-      ${abstractWithReferencesTXTBlock}
-      ${introductionTXTBlock}
-      ${securityConsiderationsTXTBlock}
-    `
-
-    const result = await parse(txt, 'txt')
-<<<<<<< HEAD
-    expect(result.data.extractedElements.referenceSectionRfc).toHaveLength(0)
-    expect(result.data.extractedElements.referenceSectionDraftReferences).toHaveLength(0)
-=======
+      ${tableOfContentsTXTBlock}
+      ${abstractWithReferencesTXTBlock}
+      ${introductionTXTBlock}
+      ${securityConsiderationsTXTBlock}
+    `
+
+    const result = await parse(txt, 'txt')
     expect(result.data.extractedElements.obsoletesRfc).toHaveLength(0)
     expect(result.data.extractedElements.updatesRfc).toHaveLength(0)
   })
@@ -629,7 +640,6 @@
 
     const result = await parse(txt, 'test-document.txt')
     expect(result.data.header.intendedStatus).toBe('Unknown')
->>>>>>> 4796a6b6
   })
 })
 
@@ -726,7 +736,6 @@
     expect(result.data.extractedElements.referenceSectionRfc).toHaveLength(0)
     expect(result.data.extractedElements.referenceSectionDraftReferences).toHaveLength(0)
   })
-<<<<<<< HEAD
 
   test('Detects unclassified references in reference section', async () => {
     const txt = `
@@ -795,6 +804,4 @@
       ])
     )
   })
-=======
->>>>>>> 4796a6b6
 })