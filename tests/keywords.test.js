--- conflicted
+++ resolved
@@ -441,10 +441,6 @@
 
       const result = await validate2119Keywords(doc, { mode: MODES.NORMAL })
 
-<<<<<<< HEAD
-
-=======
->>>>>>> be2bf668
       expect(result).toEqual(
         expect.arrayContaining([
           new ValidationError(
@@ -460,8 +456,6 @@
         ])
       )
     })
-<<<<<<< HEAD
-=======
 
     test('NOT RECOMMENDED used but not in boilerplate', async () => {
       const doc = {
@@ -495,7 +489,7 @@
         )
       ])
     })
->>>>>>> be2bf668
+
   })
 
   describe('XML Document Type', () => {
